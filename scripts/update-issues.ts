--- conflicted
+++ resolved
@@ -83,11 +83,7 @@
 
     ## Give us feedback
 
-<<<<<<< HEAD
-If you're a web developer and you need this feature to be available in all browsers, please give this issue a thumbs up 👍 reaction.
-=======
-    If you're pressed for time, but you want this feature to be available in all browsers, please give this issue a thumbs up 👍 emoji reaction.
->>>>>>> adf5a1df
+    If you're pressed for time, but you want this feature to be available in all browsers, please give this issue a thumbs up 👍 reaction.
 
     However, a much better guide for us is to know how you'd use this feature, and what you're having to do in the meantime.
     This helps us judge the priority versus other features.
